use crate::TryReserveError;
use alloc::borrow::ToOwned;
use core::borrow::Borrow;
use core::fmt;
use core::hash::{BuildHasher, Hash};
use core::iter::{Chain, FromIterator, FusedIterator};
use core::mem;
use core::ops::{BitAnd, BitOr, BitXor, Sub};

<<<<<<< HEAD
use super::map::{self, DefaultHashBuilder, HashMap, Keys};
use crate::raw::{AllocRef, Global};
=======
use super::map::{self, ConsumeAllOnDrop, DefaultHashBuilder, DrainFilterInner, HashMap, Keys};
>>>>>>> 18ea4fe9

// Future Optimization (FIXME!)
// =============================
//
// Iteration over zero sized values is a noop. There is no need
// for `bucket.val` in the case of HashSet. I suppose we would need HKT
// to get rid of it properly.

/// A hash set implemented as a `HashMap` where the value is `()`.
///
/// As with the [`HashMap`] type, a `HashSet` requires that the elements
/// implement the [`Eq`] and [`Hash`] traits. This can frequently be achieved by
/// using `#[derive(PartialEq, Eq, Hash)]`. If you implement these yourself,
/// it is important that the following property holds:
///
/// ```text
/// k1 == k2 -> hash(k1) == hash(k2)
/// ```
///
/// In other words, if two keys are equal, their hashes must be equal.
///
///
/// It is a logic error for an item to be modified in such a way that the
/// item's hash, as determined by the [`Hash`] trait, or its equality, as
/// determined by the [`Eq`] trait, changes while it is in the set. This is
/// normally only possible through [`Cell`], [`RefCell`], global state, I/O, or
/// unsafe code.
///
/// It is also a logic error for the [`Hash`] implementation of a key to panic.
/// This is generally only possible if the trait is implemented manually. If a
/// panic does occur then the contents of the `HashSet` may become corrupted and
/// some items may be dropped from the table.
///
/// # Examples
///
/// ```
/// use hashbrown::HashSet;
/// // Type inference lets us omit an explicit type signature (which
/// // would be `HashSet<String>` in this example).
/// let mut books = HashSet::new();
///
/// // Add some books.
/// books.insert("A Dance With Dragons".to_string());
/// books.insert("To Kill a Mockingbird".to_string());
/// books.insert("The Odyssey".to_string());
/// books.insert("The Great Gatsby".to_string());
///
/// // Check for a specific one.
/// if !books.contains("The Winds of Winter") {
///     println!("We have {} books, but The Winds of Winter ain't one.",
///              books.len());
/// }
///
/// // Remove a book.
/// books.remove("The Odyssey");
///
/// // Iterate over everything.
/// for book in &books {
///     println!("{}", book);
/// }
/// ```
///
/// The easiest way to use `HashSet` with a custom type is to derive
/// [`Eq`] and [`Hash`]. We must also derive [`PartialEq`], this will in the
/// future be implied by [`Eq`].
///
/// ```
/// use hashbrown::HashSet;
/// #[derive(Hash, Eq, PartialEq, Debug)]
/// struct Viking {
///     name: String,
///     power: usize,
/// }
///
/// let mut vikings = HashSet::new();
///
/// vikings.insert(Viking { name: "Einar".to_string(), power: 9 });
/// vikings.insert(Viking { name: "Einar".to_string(), power: 9 });
/// vikings.insert(Viking { name: "Olaf".to_string(), power: 4 });
/// vikings.insert(Viking { name: "Harald".to_string(), power: 8 });
///
/// // Use derived implementation to print the vikings.
/// for x in &vikings {
///     println!("{:?}", x);
/// }
/// ```
///
/// A `HashSet` with fixed list of elements can be initialized from an array:
///
/// ```
/// use hashbrown::HashSet;
///
/// fn main() {
/// let viking_names: HashSet<&'static str> =
///     [ "Einar", "Olaf", "Harald" ].iter().cloned().collect();
/// // use the values stored in the set
/// }
/// ```
///
/// [`Cell`]: https://doc.rust-lang.org/std/cell/struct.Cell.html
/// [`Eq`]: https://doc.rust-lang.org/std/cmp/trait.Eq.html
/// [`Hash`]: https://doc.rust-lang.org/std/hash/trait.Hash.html
/// [`HashMap`]: struct.HashMap.html
/// [`PartialEq`]: https://doc.rust-lang.org/std/cmp/trait.PartialEq.html
/// [`RefCell`]: https://doc.rust-lang.org/std/cell/struct.RefCell.html
<<<<<<< HEAD
#[derive(Clone)]
pub struct HashSet<T, S = DefaultHashBuilder, A: AllocRef + Clone = Global> {
    pub(crate) map: HashMap<T, (), S, A>,
=======
pub struct HashSet<T, S = DefaultHashBuilder> {
    pub(crate) map: HashMap<T, (), S>,
>>>>>>> 18ea4fe9
}

impl<T: Clone, S: Clone> Clone for HashSet<T, S> {
    fn clone(&self) -> Self {
        HashSet {
            map: self.map.clone(),
        }
    }

    fn clone_from(&mut self, source: &Self) {
        self.map.clone_from(&source.map);
    }
}

#[cfg(feature = "ahash")]
impl<T: Hash + Eq> HashSet<T, DefaultHashBuilder> {
    /// Creates an empty `HashSet`.
    ///
    /// The hash set is initially created with a capacity of 0, so it will not allocate until it
    /// is first inserted into.
    ///
    /// # Examples
    ///
    /// ```
    /// use hashbrown::HashSet;
    /// let set: HashSet<i32> = HashSet::new();
    /// ```
    #[cfg_attr(feature = "inline-more", inline)]
    pub fn new() -> Self {
        Self {
            map: HashMap::new(),
        }
    }

    /// Creates an empty `HashSet` with the specified capacity.
    ///
    /// The hash set will be able to hold at least `capacity` elements without
    /// reallocating. If `capacity` is 0, the hash set will not allocate.
    ///
    /// # Examples
    ///
    /// ```
    /// use hashbrown::HashSet;
    /// let set: HashSet<i32> = HashSet::with_capacity(10);
    /// assert!(set.capacity() >= 10);
    /// ```
    #[cfg_attr(feature = "inline-more", inline)]
    pub fn with_capacity(capacity: usize) -> Self {
        Self {
            map: HashMap::with_capacity(capacity),
        }
    }
}

#[cfg(feature = "ahash")]
impl<T: Hash + Eq, A: AllocRef + Clone> HashSet<T, DefaultHashBuilder, A> {
    /// Creates an empty `HashSet`.
    ///
    /// The hash set is initially created with a capacity of 0, so it will not allocate until it
    /// is first inserted into.
    ///
    /// # Examples
    ///
    /// ```
    /// use hashbrown::HashSet;
    /// let set: HashSet<i32> = HashSet::new();
    /// ```
    #[cfg_attr(feature = "inline-more", inline)]
    pub fn new_in(alloc: A) -> Self {
        Self {
            map: HashMap::new_in(alloc),
        }
    }

    /// Creates an empty `HashSet` with the specified capacity.
    ///
    /// The hash set will be able to hold at least `capacity` elements without
    /// reallocating. If `capacity` is 0, the hash set will not allocate.
    ///
    /// # Examples
    ///
    /// ```
    /// use hashbrown::HashSet;
    /// let set: HashSet<i32> = HashSet::with_capacity(10);
    /// assert!(set.capacity() >= 10);
    /// ```
    #[cfg_attr(feature = "inline-more", inline)]
    pub fn with_capacity_in(capacity: usize, alloc: A) -> Self {
        Self {
            map: HashMap::with_capacity_in(capacity, alloc),
        }
    }
}

impl<T, S, A: AllocRef + Clone> HashSet<T, S, A> {
    /// Returns the number of elements the set can hold without reallocating.
    ///
    /// # Examples
    ///
    /// ```
    /// use hashbrown::HashSet;
    /// let set: HashSet<i32> = HashSet::with_capacity(100);
    /// assert!(set.capacity() >= 100);
    /// ```
    #[cfg_attr(feature = "inline-more", inline)]
    pub fn capacity(&self) -> usize {
        self.map.capacity()
    }

    /// An iterator visiting all elements in arbitrary order.
    /// The iterator element type is `&'a T`.
    ///
    /// # Examples
    ///
    /// ```
    /// use hashbrown::HashSet;
    /// let mut set = HashSet::new();
    /// set.insert("a");
    /// set.insert("b");
    ///
    /// // Will print in an arbitrary order.
    /// for x in set.iter() {
    ///     println!("{}", x);
    /// }
    /// ```
    #[cfg_attr(feature = "inline-more", inline)]
    pub fn iter(&self) -> Iter<'_, T> {
        Iter {
            iter: self.map.keys(),
        }
    }

    /// Returns the number of elements in the set.
    ///
    /// # Examples
    ///
    /// ```
    /// use hashbrown::HashSet;
    ///
    /// let mut v = HashSet::new();
    /// assert_eq!(v.len(), 0);
    /// v.insert(1);
    /// assert_eq!(v.len(), 1);
    /// ```
    #[cfg_attr(feature = "inline-more", inline)]
    pub fn len(&self) -> usize {
        self.map.len()
    }

    /// Returns `true` if the set contains no elements.
    ///
    /// # Examples
    ///
    /// ```
    /// use hashbrown::HashSet;
    ///
    /// let mut v = HashSet::new();
    /// assert!(v.is_empty());
    /// v.insert(1);
    /// assert!(!v.is_empty());
    /// ```
    #[cfg_attr(feature = "inline-more", inline)]
    pub fn is_empty(&self) -> bool {
        self.map.is_empty()
    }

    /// Clears the set, returning all elements in an iterator.
    ///
    /// # Examples
    ///
    /// ```
    /// use hashbrown::HashSet;
    ///
    /// let mut set: HashSet<_> = [1, 2, 3].iter().cloned().collect();
    /// assert!(!set.is_empty());
    ///
    /// // print 1, 2, 3 in an arbitrary order
    /// for i in set.drain() {
    ///     println!("{}", i);
    /// }
    ///
    /// assert!(set.is_empty());
    /// ```
    #[cfg_attr(feature = "inline-more", inline)]
    pub fn drain(&mut self) -> Drain<'_, T, A> {
        Drain {
            iter: self.map.drain(),
        }
    }

    /// Retains only the elements specified by the predicate.
    ///
    /// In other words, remove all elements `e` such that `f(&e)` returns `false`.
    ///
    /// # Examples
    ///
    /// ```
    /// use hashbrown::HashSet;
    ///
    /// let xs = [1,2,3,4,5,6];
    /// let mut set: HashSet<i32> = xs.iter().cloned().collect();
    /// set.retain(|&k| k % 2 == 0);
    /// assert_eq!(set.len(), 3);
    /// ```
    pub fn retain<F>(&mut self, mut f: F)
    where
        F: FnMut(&T) -> bool,
    {
        self.map.retain(|k, _| f(k));
    }

    /// Drains elements which are false under the given predicate,
    /// and returns an iterator over the removed items.
    ///
    /// In other words, move all elements `e` such that `f(&e)` returns `false` out
    /// into another iterator.
    ///
    /// When the returned DrainedFilter is dropped, the elements that don't satisfy
    /// the predicate are dropped from the set.
    ///
    /// # Examples
    ///
    /// ```
    /// use hashbrown::HashSet;
    ///
    /// let mut set: HashSet<i32> = (0..8).collect();
    /// let drained = set.drain_filter(|&k| k % 2 == 0);
    /// assert_eq!(drained.count(), 4);
    /// assert_eq!(set.len(), 4);
    /// ```
    #[cfg_attr(feature = "inline-more", inline)]
    pub fn drain_filter<F>(&mut self, f: F) -> DrainFilter<'_, T, F>
    where
        F: FnMut(&T) -> bool,
    {
        DrainFilter {
            f,
            inner: DrainFilterInner {
                iter: unsafe { self.map.table.iter() },
                table: &mut self.map.table,
            },
        }
    }

    /// Clears the set, removing all values.
    ///
    /// # Examples
    ///
    /// ```
    /// use hashbrown::HashSet;
    ///
    /// let mut v = HashSet::new();
    /// v.insert(1);
    /// v.clear();
    /// assert!(v.is_empty());
    /// ```
    #[cfg_attr(feature = "inline-more", inline)]
    pub fn clear(&mut self) {
        self.map.clear()
    }
}

impl<T, S> HashSet<T, S>
where
    T: Eq + Hash,
    S: BuildHasher,
{
    /// Creates a new empty hash set which will use the given hasher to hash
    /// keys.
    ///
    /// The hash set is also created with the default initial capacity.
    ///
    /// Warning: `hasher` is normally randomly generated, and
    /// is designed to allow `HashSet`s to be resistant to attacks that
    /// cause many collisions and very poor performance. Setting it
    /// manually using this function can expose a DoS attack vector.
    ///
    /// The `hash_builder` passed should implement the [`BuildHasher`] trait for
    /// the HashMap to be useful, see its documentation for details.
    ///
    ///
    /// # Examples
    ///
    /// ```
    /// use hashbrown::HashSet;
    /// use hashbrown::hash_map::DefaultHashBuilder;
    ///
    /// let s = DefaultHashBuilder::default();
    /// let mut set = HashSet::with_hasher(s);
    /// set.insert(2);
    /// ```
    ///
    /// [`BuildHasher`]: ../../std/hash/trait.BuildHasher.html
    #[cfg_attr(feature = "inline-more", inline)]
    pub fn with_hasher(hasher: S) -> Self {
        Self {
            map: HashMap::with_hasher(hasher),
        }
    }

    /// Creates an empty `HashSet` with the specified capacity, using
    /// `hasher` to hash the keys.
    ///
    /// The hash set will be able to hold at least `capacity` elements without
    /// reallocating. If `capacity` is 0, the hash set will not allocate.
    ///
    /// Warning: `hasher` is normally randomly generated, and
    /// is designed to allow `HashSet`s to be resistant to attacks that
    /// cause many collisions and very poor performance. Setting it
    /// manually using this function can expose a DoS attack vector.
    ///
    /// The `hash_builder` passed should implement the [`BuildHasher`] trait for
    /// the HashMap to be useful, see its documentation for details.
    ///
    /// # Examples
    ///
    /// ```
    /// use hashbrown::HashSet;
    /// use hashbrown::hash_map::DefaultHashBuilder;
    ///
    /// let s = DefaultHashBuilder::default();
    /// let mut set = HashSet::with_capacity_and_hasher(10, s);
    /// set.insert(1);
    /// ```
    ///
    /// [`BuildHasher`]: ../../std/hash/trait.BuildHasher.html
    #[cfg_attr(feature = "inline-more", inline)]
    pub fn with_capacity_and_hasher(capacity: usize, hasher: S) -> Self {
        Self {
            map: HashMap::with_capacity_and_hasher(capacity, hasher),
        }
    }
}

impl<T, S, A> HashSet<T, S, A>
where
    T: Eq + Hash,
    S: BuildHasher,
    A: AllocRef + Clone,
{
    /// Creates a new empty hash set which will use the given hasher to hash
    /// keys.
    ///
    /// The hash set is also created with the default initial capacity.
    ///
    /// Warning: `hasher` is normally randomly generated, and
    /// is designed to allow `HashSet`s to be resistant to attacks that
    /// cause many collisions and very poor performance. Setting it
    /// manually using this function can expose a DoS attack vector.
    ///
    /// # Examples
    ///
    /// ```
    /// use hashbrown::HashSet;
    /// use hashbrown::hash_map::DefaultHashBuilder;
    ///
    /// let s = DefaultHashBuilder::default();
    /// let mut set = HashSet::with_hasher(s);
    /// set.insert(2);
    /// ```
    #[cfg_attr(feature = "inline-more", inline)]
    pub fn with_hasher_in(hasher: S, alloc: A) -> Self {
        Self {
            map: HashMap::with_hasher_in(hasher, alloc),
        }
    }

    /// Creates an empty `HashSet` with the specified capacity, using
    /// `hasher` to hash the keys.
    ///
    /// The hash set will be able to hold at least `capacity` elements without
    /// reallocating. If `capacity` is 0, the hash set will not allocate.
    ///
    /// Warning: `hasher` is normally randomly generated, and
    /// is designed to allow `HashSet`s to be resistant to attacks that
    /// cause many collisions and very poor performance. Setting it
    /// manually using this function can expose a DoS attack vector.
    ///
    /// # Examples
    ///
    /// ```
    /// use hashbrown::HashSet;
    /// use hashbrown::hash_map::DefaultHashBuilder;
    ///
    /// let s = DefaultHashBuilder::default();
    /// let mut set = HashSet::with_capacity_and_hasher(10, s);
    /// set.insert(1);
    /// ```
    #[cfg_attr(feature = "inline-more", inline)]
    pub fn with_capacity_and_hasher_in(capacity: usize, hasher: S, alloc: A) -> Self {
        Self {
            map: HashMap::with_capacity_and_hasher_in(capacity, hasher, alloc),
        }
    }

    /// Returns a reference to the set's [`BuildHasher`].
    ///
    /// [`BuildHasher`]: https://doc.rust-lang.org/std/hash/trait.BuildHasher.html
    ///
    /// # Examples
    ///
    /// ```
    /// use hashbrown::HashSet;
    /// use hashbrown::hash_map::DefaultHashBuilder;
    ///
    /// let hasher = DefaultHashBuilder::default();
    /// let set: HashSet<i32> = HashSet::with_hasher(hasher);
    /// let hasher: &DefaultHashBuilder = set.hasher();
    /// ```
    #[cfg_attr(feature = "inline-more", inline)]
    pub fn hasher(&self) -> &S {
        self.map.hasher()
    }

    /// Reserves capacity for at least `additional` more elements to be inserted
    /// in the `HashSet`. The collection may reserve more space to avoid
    /// frequent reallocations.
    ///
    /// # Panics
    ///
    /// Panics if the new allocation size overflows `usize`.
    ///
    /// # Examples
    ///
    /// ```
    /// use hashbrown::HashSet;
    /// let mut set: HashSet<i32> = HashSet::new();
    /// set.reserve(10);
    /// assert!(set.capacity() >= 10);
    /// ```
    #[cfg_attr(feature = "inline-more", inline)]
    pub fn reserve(&mut self, additional: usize) {
        self.map.reserve(additional)
    }

    /// Tries to reserve capacity for at least `additional` more elements to be inserted
    /// in the given `HashSet<K,V>`. The collection may reserve more space to avoid
    /// frequent reallocations.
    ///
    /// # Errors
    ///
    /// If the capacity overflows, or the allocator reports a failure, then an error
    /// is returned.
    ///
    /// # Examples
    ///
    /// ```
    /// use hashbrown::HashSet;
    /// let mut set: HashSet<i32> = HashSet::new();
    /// set.try_reserve(10).expect("why is the test harness OOMing on 10 bytes?");
    /// ```
    #[cfg_attr(feature = "inline-more", inline)]
    pub fn try_reserve(&mut self, additional: usize) -> Result<(), TryReserveError> {
        self.map.try_reserve(additional)
    }

    /// Shrinks the capacity of the set as much as possible. It will drop
    /// down as much as possible while maintaining the internal rules
    /// and possibly leaving some space in accordance with the resize policy.
    ///
    /// # Examples
    ///
    /// ```
    /// use hashbrown::HashSet;
    ///
    /// let mut set = HashSet::with_capacity(100);
    /// set.insert(1);
    /// set.insert(2);
    /// assert!(set.capacity() >= 100);
    /// set.shrink_to_fit();
    /// assert!(set.capacity() >= 2);
    /// ```
    #[cfg_attr(feature = "inline-more", inline)]
    pub fn shrink_to_fit(&mut self) {
        self.map.shrink_to_fit()
    }

    /// Shrinks the capacity of the set with a lower limit. It will drop
    /// down no lower than the supplied limit while maintaining the internal rules
    /// and possibly leaving some space in accordance with the resize policy.
    ///
    /// Panics if the current capacity is smaller than the supplied
    /// minimum capacity.
    ///
    /// # Examples
    ///
    /// ```
    /// use hashbrown::HashSet;
    ///
    /// let mut set = HashSet::with_capacity(100);
    /// set.insert(1);
    /// set.insert(2);
    /// assert!(set.capacity() >= 100);
    /// set.shrink_to(10);
    /// assert!(set.capacity() >= 10);
    /// set.shrink_to(0);
    /// assert!(set.capacity() >= 2);
    /// ```
    #[cfg_attr(feature = "inline-more", inline)]
    pub fn shrink_to(&mut self, min_capacity: usize) {
        self.map.shrink_to(min_capacity)
    }

    /// Visits the values representing the difference,
    /// i.e., the values that are in `self` but not in `other`.
    ///
    /// # Examples
    ///
    /// ```
    /// use hashbrown::HashSet;
    /// let a: HashSet<_> = [1, 2, 3].iter().cloned().collect();
    /// let b: HashSet<_> = [4, 2, 3, 4].iter().cloned().collect();
    ///
    /// // Can be seen as `a - b`.
    /// for x in a.difference(&b) {
    ///     println!("{}", x); // Print 1
    /// }
    ///
    /// let diff: HashSet<_> = a.difference(&b).collect();
    /// assert_eq!(diff, [1].iter().collect());
    ///
    /// // Note that difference is not symmetric,
    /// // and `b - a` means something else:
    /// let diff: HashSet<_> = b.difference(&a).collect();
    /// assert_eq!(diff, [4].iter().collect());
    /// ```
    #[cfg_attr(feature = "inline-more", inline)]
    pub fn difference<'a>(&'a self, other: &'a Self) -> Difference<'a, T, S, A> {
        Difference {
            iter: self.iter(),
            other,
        }
    }

    /// Visits the values representing the symmetric difference,
    /// i.e., the values that are in `self` or in `other` but not in both.
    ///
    /// # Examples
    ///
    /// ```
    /// use hashbrown::HashSet;
    /// let a: HashSet<_> = [1, 2, 3].iter().cloned().collect();
    /// let b: HashSet<_> = [4, 2, 3, 4].iter().cloned().collect();
    ///
    /// // Print 1, 4 in arbitrary order.
    /// for x in a.symmetric_difference(&b) {
    ///     println!("{}", x);
    /// }
    ///
    /// let diff1: HashSet<_> = a.symmetric_difference(&b).collect();
    /// let diff2: HashSet<_> = b.symmetric_difference(&a).collect();
    ///
    /// assert_eq!(diff1, diff2);
    /// assert_eq!(diff1, [1, 4].iter().collect());
    /// ```
    #[cfg_attr(feature = "inline-more", inline)]
    pub fn symmetric_difference<'a>(&'a self, other: &'a Self) -> SymmetricDifference<'a, T, S, A> {
        SymmetricDifference {
            iter: self.difference(other).chain(other.difference(self)),
        }
    }

    /// Visits the values representing the intersection,
    /// i.e., the values that are both in `self` and `other`.
    ///
    /// # Examples
    ///
    /// ```
    /// use hashbrown::HashSet;
    /// let a: HashSet<_> = [1, 2, 3].iter().cloned().collect();
    /// let b: HashSet<_> = [4, 2, 3, 4].iter().cloned().collect();
    ///
    /// // Print 2, 3 in arbitrary order.
    /// for x in a.intersection(&b) {
    ///     println!("{}", x);
    /// }
    ///
    /// let intersection: HashSet<_> = a.intersection(&b).collect();
    /// assert_eq!(intersection, [2, 3].iter().collect());
    /// ```
    #[cfg_attr(feature = "inline-more", inline)]
    pub fn intersection<'a>(&'a self, other: &'a Self) -> Intersection<'a, T, S, A> {
        let (smaller, larger) = if self.len() <= other.len() {
            (self, other)
        } else {
            (other, self)
        };
        Intersection {
            iter: smaller.iter(),
            other: larger,
        }
    }

    /// Visits the values representing the union,
    /// i.e., all the values in `self` or `other`, without duplicates.
    ///
    /// # Examples
    ///
    /// ```
    /// use hashbrown::HashSet;
    /// let a: HashSet<_> = [1, 2, 3].iter().cloned().collect();
    /// let b: HashSet<_> = [4, 2, 3, 4].iter().cloned().collect();
    ///
    /// // Print 1, 2, 3, 4 in arbitrary order.
    /// for x in a.union(&b) {
    ///     println!("{}", x);
    /// }
    ///
    /// let union: HashSet<_> = a.union(&b).collect();
    /// assert_eq!(union, [1, 2, 3, 4].iter().collect());
    /// ```
    #[cfg_attr(feature = "inline-more", inline)]
<<<<<<< HEAD
    pub fn union<'a>(&'a self, other: &'a HashSet<T, S, A>) -> Union<'a, T, S, A> {
        let (smaller, larger) = if self.len() <= other.len() {
=======
    pub fn union<'a>(&'a self, other: &'a Self) -> Union<'a, T, S> {
        let (smaller, larger) = if self.len() >= other.len() {
>>>>>>> 18ea4fe9
            (self, other)
        } else {
            (other, self)
        };
        Union {
            iter: larger.iter().chain(smaller.difference(larger)),
        }
    }

    /// Returns `true` if the set contains a value.
    ///
    /// The value may be any borrowed form of the set's value type, but
    /// [`Hash`] and [`Eq`] on the borrowed form *must* match those for
    /// the value type.
    ///
    /// # Examples
    ///
    /// ```
    /// use hashbrown::HashSet;
    ///
    /// let set: HashSet<_> = [1, 2, 3].iter().cloned().collect();
    /// assert_eq!(set.contains(&1), true);
    /// assert_eq!(set.contains(&4), false);
    /// ```
    ///
    /// [`Eq`]: https://doc.rust-lang.org/std/cmp/trait.Eq.html
    /// [`Hash`]: https://doc.rust-lang.org/std/hash/trait.Hash.html
    #[cfg_attr(feature = "inline-more", inline)]
    pub fn contains<Q: ?Sized>(&self, value: &Q) -> bool
    where
        T: Borrow<Q>,
        Q: Hash + Eq,
    {
        self.map.contains_key(value)
    }

    /// Returns a reference to the value in the set, if any, that is equal to the given value.
    ///
    /// The value may be any borrowed form of the set's value type, but
    /// [`Hash`] and [`Eq`] on the borrowed form *must* match those for
    /// the value type.
    ///
    /// # Examples
    ///
    /// ```
    /// use hashbrown::HashSet;
    ///
    /// let set: HashSet<_> = [1, 2, 3].iter().cloned().collect();
    /// assert_eq!(set.get(&2), Some(&2));
    /// assert_eq!(set.get(&4), None);
    /// ```
    ///
    /// [`Eq`]: https://doc.rust-lang.org/std/cmp/trait.Eq.html
    /// [`Hash`]: https://doc.rust-lang.org/std/hash/trait.Hash.html
    #[cfg_attr(feature = "inline-more", inline)]
    pub fn get<Q: ?Sized>(&self, value: &Q) -> Option<&T>
    where
        T: Borrow<Q>,
        Q: Hash + Eq,
    {
        // Avoid `Option::map` because it bloats LLVM IR.
        match self.map.get_key_value(value) {
            Some((k, _)) => Some(k),
            None => None,
        }
    }

    /// Inserts the given `value` into the set if it is not present, then
    /// returns a reference to the value in the set.
    ///
    /// # Examples
    ///
    /// ```
    /// use hashbrown::HashSet;
    ///
    /// let mut set: HashSet<_> = [1, 2, 3].iter().cloned().collect();
    /// assert_eq!(set.len(), 3);
    /// assert_eq!(set.get_or_insert(2), &2);
    /// assert_eq!(set.get_or_insert(100), &100);
    /// assert_eq!(set.len(), 4); // 100 was inserted
    /// ```
    #[cfg_attr(feature = "inline-more", inline)]
    pub fn get_or_insert(&mut self, value: T) -> &T {
        // Although the raw entry gives us `&mut T`, we only return `&T` to be consistent with
        // `get`. Key mutation is "raw" because you're not supposed to affect `Eq` or `Hash`.
        self.map
            .raw_entry_mut()
            .from_key(&value)
            .or_insert(value, ())
            .0
    }

    /// Inserts an owned copy of the given `value` into the set if it is not
    /// present, then returns a reference to the value in the set.
    ///
    /// # Examples
    ///
    /// ```
    /// use hashbrown::HashSet;
    ///
    /// let mut set: HashSet<String> = ["cat", "dog", "horse"]
    ///     .iter().map(|&pet| pet.to_owned()).collect();
    ///
    /// assert_eq!(set.len(), 3);
    /// for &pet in &["cat", "dog", "fish"] {
    ///     let value = set.get_or_insert_owned(pet);
    ///     assert_eq!(value, pet);
    /// }
    /// assert_eq!(set.len(), 4); // a new "fish" was inserted
    /// ```
    #[inline]
    pub fn get_or_insert_owned<Q: ?Sized>(&mut self, value: &Q) -> &T
    where
        T: Borrow<Q>,
        Q: Hash + Eq + ToOwned<Owned = T>,
    {
        // Although the raw entry gives us `&mut T`, we only return `&T` to be consistent with
        // `get`. Key mutation is "raw" because you're not supposed to affect `Eq` or `Hash`.
        self.map
            .raw_entry_mut()
            .from_key(value)
            .or_insert_with(|| (value.to_owned(), ()))
            .0
    }

    /// Inserts a value computed from `f` into the set if the given `value` is
    /// not present, then returns a reference to the value in the set.
    ///
    /// # Examples
    ///
    /// ```
    /// use hashbrown::HashSet;
    ///
    /// let mut set: HashSet<String> = ["cat", "dog", "horse"]
    ///     .iter().map(|&pet| pet.to_owned()).collect();
    ///
    /// assert_eq!(set.len(), 3);
    /// for &pet in &["cat", "dog", "fish"] {
    ///     let value = set.get_or_insert_with(pet, str::to_owned);
    ///     assert_eq!(value, pet);
    /// }
    /// assert_eq!(set.len(), 4); // a new "fish" was inserted
    /// ```
    #[cfg_attr(feature = "inline-more", inline)]
    pub fn get_or_insert_with<Q: ?Sized, F>(&mut self, value: &Q, f: F) -> &T
    where
        T: Borrow<Q>,
        Q: Hash + Eq,
        F: FnOnce(&Q) -> T,
    {
        // Although the raw entry gives us `&mut T`, we only return `&T` to be consistent with
        // `get`. Key mutation is "raw" because you're not supposed to affect `Eq` or `Hash`.
        self.map
            .raw_entry_mut()
            .from_key(value)
            .or_insert_with(|| (f(value), ()))
            .0
    }

    /// Returns `true` if `self` has no elements in common with `other`.
    /// This is equivalent to checking for an empty intersection.
    ///
    /// # Examples
    ///
    /// ```
    /// use hashbrown::HashSet;
    ///
    /// let a: HashSet<_> = [1, 2, 3].iter().cloned().collect();
    /// let mut b = HashSet::new();
    ///
    /// assert_eq!(a.is_disjoint(&b), true);
    /// b.insert(4);
    /// assert_eq!(a.is_disjoint(&b), true);
    /// b.insert(1);
    /// assert_eq!(a.is_disjoint(&b), false);
    /// ```
    pub fn is_disjoint(&self, other: &Self) -> bool {
        self.iter().all(|v| !other.contains(v))
    }

    /// Returns `true` if the set is a subset of another,
    /// i.e., `other` contains at least all the values in `self`.
    ///
    /// # Examples
    ///
    /// ```
    /// use hashbrown::HashSet;
    ///
    /// let sup: HashSet<_> = [1, 2, 3].iter().cloned().collect();
    /// let mut set = HashSet::new();
    ///
    /// assert_eq!(set.is_subset(&sup), true);
    /// set.insert(2);
    /// assert_eq!(set.is_subset(&sup), true);
    /// set.insert(4);
    /// assert_eq!(set.is_subset(&sup), false);
    /// ```
    pub fn is_subset(&self, other: &Self) -> bool {
        self.len() <= other.len() && self.iter().all(|v| other.contains(v))
    }

    /// Returns `true` if the set is a superset of another,
    /// i.e., `self` contains at least all the values in `other`.
    ///
    /// # Examples
    ///
    /// ```
    /// use hashbrown::HashSet;
    ///
    /// let sub: HashSet<_> = [1, 2].iter().cloned().collect();
    /// let mut set = HashSet::new();
    ///
    /// assert_eq!(set.is_superset(&sub), false);
    ///
    /// set.insert(0);
    /// set.insert(1);
    /// assert_eq!(set.is_superset(&sub), false);
    ///
    /// set.insert(2);
    /// assert_eq!(set.is_superset(&sub), true);
    /// ```
    #[cfg_attr(feature = "inline-more", inline)]
    pub fn is_superset(&self, other: &Self) -> bool {
        other.is_subset(self)
    }

    /// Adds a value to the set.
    ///
    /// If the set did not have this value present, `true` is returned.
    ///
    /// If the set did have this value present, `false` is returned.
    ///
    /// # Examples
    ///
    /// ```
    /// use hashbrown::HashSet;
    ///
    /// let mut set = HashSet::new();
    ///
    /// assert_eq!(set.insert(2), true);
    /// assert_eq!(set.insert(2), false);
    /// assert_eq!(set.len(), 1);
    /// ```
    #[cfg_attr(feature = "inline-more", inline)]
    pub fn insert(&mut self, value: T) -> bool {
        self.map.insert(value, ()).is_none()
    }

    /// Adds a value to the set, replacing the existing value, if any, that is equal to the given
    /// one. Returns the replaced value.
    ///
    /// # Examples
    ///
    /// ```
    /// use hashbrown::HashSet;
    ///
    /// let mut set = HashSet::new();
    /// set.insert(Vec::<i32>::new());
    ///
    /// assert_eq!(set.get(&[][..]).unwrap().capacity(), 0);
    /// set.replace(Vec::with_capacity(10));
    /// assert_eq!(set.get(&[][..]).unwrap().capacity(), 10);
    /// ```
    #[cfg_attr(feature = "inline-more", inline)]
    pub fn replace(&mut self, value: T) -> Option<T> {
        match self.map.entry(value) {
            map::Entry::Occupied(occupied) => Some(occupied.replace_key()),
            map::Entry::Vacant(vacant) => {
                vacant.insert(());
                None
            }
        }
    }

    /// Removes a value from the set. Returns whether the value was
    /// present in the set.
    ///
    /// The value may be any borrowed form of the set's value type, but
    /// [`Hash`] and [`Eq`] on the borrowed form *must* match those for
    /// the value type.
    ///
    /// # Examples
    ///
    /// ```
    /// use hashbrown::HashSet;
    ///
    /// let mut set = HashSet::new();
    ///
    /// set.insert(2);
    /// assert_eq!(set.remove(&2), true);
    /// assert_eq!(set.remove(&2), false);
    /// ```
    ///
    /// [`Eq`]: https://doc.rust-lang.org/std/cmp/trait.Eq.html
    /// [`Hash`]: https://doc.rust-lang.org/std/hash/trait.Hash.html
    #[cfg_attr(feature = "inline-more", inline)]
    pub fn remove<Q: ?Sized>(&mut self, value: &Q) -> bool
    where
        T: Borrow<Q>,
        Q: Hash + Eq,
    {
        self.map.remove(value).is_some()
    }

    /// Removes and returns the value in the set, if any, that is equal to the given one.
    ///
    /// The value may be any borrowed form of the set's value type, but
    /// [`Hash`] and [`Eq`] on the borrowed form *must* match those for
    /// the value type.
    ///
    /// # Examples
    ///
    /// ```
    /// use hashbrown::HashSet;
    ///
    /// let mut set: HashSet<_> = [1, 2, 3].iter().cloned().collect();
    /// assert_eq!(set.take(&2), Some(2));
    /// assert_eq!(set.take(&2), None);
    /// ```
    ///
    /// [`Eq`]: https://doc.rust-lang.org/std/cmp/trait.Eq.html
    /// [`Hash`]: https://doc.rust-lang.org/std/hash/trait.Hash.html
    #[cfg_attr(feature = "inline-more", inline)]
    pub fn take<Q: ?Sized>(&mut self, value: &Q) -> Option<T>
    where
        T: Borrow<Q>,
        Q: Hash + Eq,
    {
        // Avoid `Option::map` because it bloats LLVM IR.
        match self.map.remove_entry(value) {
            Some((k, _)) => Some(k),
            None => None,
        }
    }
}

impl<T, S, A> PartialEq for HashSet<T, S, A>
where
    T: Eq + Hash,
    S: BuildHasher,
    A: AllocRef + Clone,
{
    fn eq(&self, other: &Self) -> bool {
        if self.len() != other.len() {
            return false;
        }

        self.iter().all(|key| other.contains(key))
    }
}

impl<T, S, A> Eq for HashSet<T, S, A>
where
    T: Eq + Hash,
    S: BuildHasher,
    A: AllocRef + Clone,
{
}

impl<T, S, A> fmt::Debug for HashSet<T, S, A>
where
    T: Eq + Hash + fmt::Debug,
    S: BuildHasher,
    A: AllocRef + Clone,
{
    fn fmt(&self, f: &mut fmt::Formatter<'_>) -> fmt::Result {
        f.debug_set().entries(self.iter()).finish()
    }
}

impl<T, S, A> FromIterator<T> for HashSet<T, S, A>
where
    T: Eq + Hash,
    S: BuildHasher + Default,
    A: Default + AllocRef + Clone,
{
    #[cfg_attr(feature = "inline-more", inline)]
    fn from_iter<I: IntoIterator<Item = T>>(iter: I) -> Self {
        let mut set = Self::with_hasher_in(Default::default(), Default::default());
        set.extend(iter);
        set
    }
}

impl<T, S, A> Extend<T> for HashSet<T, S, A>
where
    T: Eq + Hash,
    S: BuildHasher,
    A: AllocRef + Clone,
{
    #[cfg_attr(feature = "inline-more", inline)]
    fn extend<I: IntoIterator<Item = T>>(&mut self, iter: I) {
        self.map.extend(iter.into_iter().map(|k| (k, ())));
    }

    #[inline]
    #[cfg(feature = "nightly")]
    fn extend_one(&mut self, k: T) {
        self.map.insert(k, ());
    }

    #[inline]
    #[cfg(feature = "nightly")]
    fn extend_reserve(&mut self, additional: usize) {
        Extend::<(T, ())>::extend_reserve(&mut self.map, additional);
    }
}

impl<'a, T, S, A> Extend<&'a T> for HashSet<T, S, A>
where
    T: 'a + Eq + Hash + Copy,
    S: BuildHasher,
    A: AllocRef + Clone,
{
    #[cfg_attr(feature = "inline-more", inline)]
    fn extend<I: IntoIterator<Item = &'a T>>(&mut self, iter: I) {
        self.extend(iter.into_iter().cloned());
    }

    #[inline]
    #[cfg(feature = "nightly")]
    fn extend_one(&mut self, k: &'a T) {
        self.map.insert(*k, ());
    }

    #[inline]
    #[cfg(feature = "nightly")]
    fn extend_reserve(&mut self, additional: usize) {
        Extend::<(T, ())>::extend_reserve(&mut self.map, additional);
    }
}

impl<T, S, A> Default for HashSet<T, S, A>
where
<<<<<<< HEAD
    T: Eq + Hash,
    S: BuildHasher + Default,
    A: Default + AllocRef + Clone,
=======
    S: Default,
>>>>>>> 18ea4fe9
{
    /// Creates an empty `HashSet<T, S>` with the `Default` value for the hasher.
    #[cfg_attr(feature = "inline-more", inline)]
    fn default() -> Self {
        Self {
            map: HashMap::default(),
        }
    }
}

impl<T, S, A> BitOr<&HashSet<T, S, A>> for &HashSet<T, S, A>
where
    T: Eq + Hash + Clone,
    S: BuildHasher + Default,
    A: AllocRef + Clone,
{
    type Output = HashSet<T, S>;

    /// Returns the union of `self` and `rhs` as a new `HashSet<T, S>`.
    ///
    /// # Examples
    ///
    /// ```
    /// use hashbrown::HashSet;
    ///
    /// let a: HashSet<_> = vec![1, 2, 3].into_iter().collect();
    /// let b: HashSet<_> = vec![3, 4, 5].into_iter().collect();
    ///
    /// let set = &a | &b;
    ///
    /// let mut i = 0;
    /// let expected = [1, 2, 3, 4, 5];
    /// for x in &set {
    ///     assert!(expected.contains(x));
    ///     i += 1;
    /// }
    /// assert_eq!(i, expected.len());
    /// ```
    fn bitor(self, rhs: &HashSet<T, S, A>) -> HashSet<T, S> {
        self.union(rhs).cloned().collect()
    }
}

impl<T, S, A> BitAnd<&HashSet<T, S, A>> for &HashSet<T, S, A>
where
    T: Eq + Hash + Clone,
    S: BuildHasher + Default,
    A: AllocRef + Clone,
{
    type Output = HashSet<T, S>;

    /// Returns the intersection of `self` and `rhs` as a new `HashSet<T, S>`.
    ///
    /// # Examples
    ///
    /// ```
    /// use hashbrown::HashSet;
    ///
    /// let a: HashSet<_> = vec![1, 2, 3].into_iter().collect();
    /// let b: HashSet<_> = vec![2, 3, 4].into_iter().collect();
    ///
    /// let set = &a & &b;
    ///
    /// let mut i = 0;
    /// let expected = [2, 3];
    /// for x in &set {
    ///     assert!(expected.contains(x));
    ///     i += 1;
    /// }
    /// assert_eq!(i, expected.len());
    /// ```
    fn bitand(self, rhs: &HashSet<T, S, A>) -> HashSet<T, S> {
        self.intersection(rhs).cloned().collect()
    }
}

impl<T, S> BitXor<&HashSet<T, S>> for &HashSet<T, S>
where
    T: Eq + Hash + Clone,
    S: BuildHasher + Default,
{
    type Output = HashSet<T, S>;

    /// Returns the symmetric difference of `self` and `rhs` as a new `HashSet<T, S>`.
    ///
    /// # Examples
    ///
    /// ```
    /// use hashbrown::HashSet;
    ///
    /// let a: HashSet<_> = vec![1, 2, 3].into_iter().collect();
    /// let b: HashSet<_> = vec![3, 4, 5].into_iter().collect();
    ///
    /// let set = &a ^ &b;
    ///
    /// let mut i = 0;
    /// let expected = [1, 2, 4, 5];
    /// for x in &set {
    ///     assert!(expected.contains(x));
    ///     i += 1;
    /// }
    /// assert_eq!(i, expected.len());
    /// ```
    fn bitxor(self, rhs: &HashSet<T, S>) -> HashSet<T, S> {
        self.symmetric_difference(rhs).cloned().collect()
    }
}

impl<T, S> Sub<&HashSet<T, S>> for &HashSet<T, S>
where
    T: Eq + Hash + Clone,
    S: BuildHasher + Default,
{
    type Output = HashSet<T, S>;

    /// Returns the difference of `self` and `rhs` as a new `HashSet<T, S>`.
    ///
    /// # Examples
    ///
    /// ```
    /// use hashbrown::HashSet;
    ///
    /// let a: HashSet<_> = vec![1, 2, 3].into_iter().collect();
    /// let b: HashSet<_> = vec![3, 4, 5].into_iter().collect();
    ///
    /// let set = &a - &b;
    ///
    /// let mut i = 0;
    /// let expected = [1, 2];
    /// for x in &set {
    ///     assert!(expected.contains(x));
    ///     i += 1;
    /// }
    /// assert_eq!(i, expected.len());
    /// ```
    fn sub(self, rhs: &HashSet<T, S>) -> HashSet<T, S> {
        self.difference(rhs).cloned().collect()
    }
}

/// An iterator over the items of a `HashSet`.
///
/// This `struct` is created by the [`iter`] method on [`HashSet`].
/// See its documentation for more.
///
/// [`HashSet`]: struct.HashSet.html
/// [`iter`]: struct.HashSet.html#method.iter
pub struct Iter<'a, K> {
    iter: Keys<'a, K, ()>,
}

/// An owning iterator over the items of a `HashSet`.
///
/// This `struct` is created by the [`into_iter`] method on [`HashSet`]
/// (provided by the `IntoIterator` trait). See its documentation for more.
///
/// [`HashSet`]: struct.HashSet.html
/// [`into_iter`]: struct.HashSet.html#method.into_iter
pub struct IntoIter<K, A: AllocRef + Clone = Global> {
    iter: map::IntoIter<K, (), A>,
}

/// A draining iterator over the items of a `HashSet`.
///
/// This `struct` is created by the [`drain`] method on [`HashSet`].
/// See its documentation for more.
///
/// [`HashSet`]: struct.HashSet.html
/// [`drain`]: struct.HashSet.html#method.drain
pub struct Drain<'a, K, A: AllocRef + Clone = Global> {
    iter: map::Drain<'a, K, (), A>,
}

/// A draining iterator over entries of a `HashSet` which don't satisfy the predicate `f`.
///
/// This `struct` is created by the [`drain_filter`] method on [`HashSet`]. See its
/// documentation for more.
///
/// [`drain_filter`]: struct.HashSet.html#method.drain_filter
/// [`HashSet`]: struct.HashSet.html
pub struct DrainFilter<'a, K, F>
where
    F: FnMut(&K) -> bool,
{
    f: F,
    inner: DrainFilterInner<'a, K, ()>,
}

/// A lazy iterator producing elements in the intersection of `HashSet`s.
///
/// This `struct` is created by the [`intersection`] method on [`HashSet`].
/// See its documentation for more.
///
/// [`HashSet`]: struct.HashSet.html
/// [`intersection`]: struct.HashSet.html#method.intersection
pub struct Intersection<'a, T, S, A: AllocRef + Clone = Global> {
    // iterator of the first set
    iter: Iter<'a, T>,
    // the second set
    other: &'a HashSet<T, S, A>,
}

/// A lazy iterator producing elements in the difference of `HashSet`s.
///
/// This `struct` is created by the [`difference`] method on [`HashSet`].
/// See its documentation for more.
///
/// [`HashSet`]: struct.HashSet.html
/// [`difference`]: struct.HashSet.html#method.difference
pub struct Difference<'a, T, S, A: AllocRef + Clone = Global> {
    // iterator of the first set
    iter: Iter<'a, T>,
    // the second set
    other: &'a HashSet<T, S, A>,
}

/// A lazy iterator producing elements in the symmetric difference of `HashSet`s.
///
/// This `struct` is created by the [`symmetric_difference`] method on
/// [`HashSet`]. See its documentation for more.
///
/// [`HashSet`]: struct.HashSet.html
/// [`symmetric_difference`]: struct.HashSet.html#method.symmetric_difference
pub struct SymmetricDifference<'a, T, S, A: AllocRef + Clone = Global> {
    iter: Chain<Difference<'a, T, S, A>, Difference<'a, T, S, A>>,
}

/// A lazy iterator producing elements in the union of `HashSet`s.
///
/// This `struct` is created by the [`union`] method on [`HashSet`].
/// See its documentation for more.
///
/// [`HashSet`]: struct.HashSet.html
/// [`union`]: struct.HashSet.html#method.union
pub struct Union<'a, T, S, A: AllocRef + Clone = Global> {
    iter: Chain<Iter<'a, T>, Difference<'a, T, S, A>>,
}

impl<'a, T, S, A: AllocRef + Clone> IntoIterator for &'a HashSet<T, S, A> {
    type Item = &'a T;
    type IntoIter = Iter<'a, T>;

    #[cfg_attr(feature = "inline-more", inline)]
    fn into_iter(self) -> Iter<'a, T> {
        self.iter()
    }
}

impl<T, S, A: AllocRef + Clone> IntoIterator for HashSet<T, S, A> {
    type Item = T;
    type IntoIter = IntoIter<T, A>;

    /// Creates a consuming iterator, that is, one that moves each value out
    /// of the set in arbitrary order. The set cannot be used after calling
    /// this.
    ///
    /// # Examples
    ///
    /// ```
    /// use hashbrown::HashSet;
    /// let mut set = HashSet::new();
    /// set.insert("a".to_string());
    /// set.insert("b".to_string());
    ///
    /// // Not possible to collect to a Vec<String> with a regular `.iter()`.
    /// let v: Vec<String> = set.into_iter().collect();
    ///
    /// // Will print in an arbitrary order.
    /// for x in &v {
    ///     println!("{}", x);
    /// }
    /// ```
    #[cfg_attr(feature = "inline-more", inline)]
    fn into_iter(self) -> IntoIter<T, A> {
        IntoIter {
            iter: self.map.into_iter(),
        }
    }
}

impl<K> Clone for Iter<'_, K> {
    #[cfg_attr(feature = "inline-more", inline)]
    fn clone(&self) -> Self {
        Iter {
            iter: self.iter.clone(),
        }
    }
}
impl<'a, K> Iterator for Iter<'a, K> {
    type Item = &'a K;

    #[cfg_attr(feature = "inline-more", inline)]
    fn next(&mut self) -> Option<&'a K> {
        self.iter.next()
    }
    #[cfg_attr(feature = "inline-more", inline)]
    fn size_hint(&self) -> (usize, Option<usize>) {
        self.iter.size_hint()
    }
}
impl<'a, K> ExactSizeIterator for Iter<'a, K> {
    #[cfg_attr(feature = "inline-more", inline)]
    fn len(&self) -> usize {
        self.iter.len()
    }
}
impl<K> FusedIterator for Iter<'_, K> {}

impl<K: fmt::Debug> fmt::Debug for Iter<'_, K> {
    fn fmt(&self, f: &mut fmt::Formatter<'_>) -> fmt::Result {
        f.debug_list().entries(self.clone()).finish()
    }
}

impl<K, A: AllocRef + Clone> Iterator for IntoIter<K, A> {
    type Item = K;

    #[cfg_attr(feature = "inline-more", inline)]
    fn next(&mut self) -> Option<K> {
        // Avoid `Option::map` because it bloats LLVM IR.
        match self.iter.next() {
            Some((k, _)) => Some(k),
            None => None,
        }
    }
    #[cfg_attr(feature = "inline-more", inline)]
    fn size_hint(&self) -> (usize, Option<usize>) {
        self.iter.size_hint()
    }
}
impl<K, A: AllocRef + Clone> ExactSizeIterator for IntoIter<K, A> {
    #[cfg_attr(feature = "inline-more", inline)]
    fn len(&self) -> usize {
        self.iter.len()
    }
}
impl<K, A: AllocRef + Clone> FusedIterator for IntoIter<K, A> {}

impl<K: fmt::Debug, A: AllocRef + Clone> fmt::Debug for IntoIter<K, A> {
    fn fmt(&self, f: &mut fmt::Formatter<'_>) -> fmt::Result {
        let entries_iter = self.iter.iter().map(|(k, _)| k);
        f.debug_list().entries(entries_iter).finish()
    }
}

impl<K, A: AllocRef + Clone> Iterator for Drain<'_, K, A> {
    type Item = K;

    #[cfg_attr(feature = "inline-more", inline)]
    fn next(&mut self) -> Option<K> {
        // Avoid `Option::map` because it bloats LLVM IR.
        match self.iter.next() {
            Some((k, _)) => Some(k),
            None => None,
        }
    }
    #[cfg_attr(feature = "inline-more", inline)]
    fn size_hint(&self) -> (usize, Option<usize>) {
        self.iter.size_hint()
    }
}
impl<K, A: AllocRef + Clone> ExactSizeIterator for Drain<'_, K, A> {
    #[cfg_attr(feature = "inline-more", inline)]
    fn len(&self) -> usize {
        self.iter.len()
    }
}
impl<K, A: AllocRef + Clone> FusedIterator for Drain<'_, K, A> {}

impl<K: fmt::Debug, A: AllocRef + Clone> fmt::Debug for Drain<'_, K, A> {
    fn fmt(&self, f: &mut fmt::Formatter<'_>) -> fmt::Result {
        let entries_iter = self.iter.iter().map(|(k, _)| k);
        f.debug_list().entries(entries_iter).finish()
    }
}

<<<<<<< HEAD
impl<T, S, A: AllocRef + Clone> Clone for Intersection<'_, T, S, A> {
=======
impl<'a, K, F> Drop for DrainFilter<'a, K, F>
where
    F: FnMut(&K) -> bool,
{
    #[cfg_attr(feature = "inline-more", inline)]
    fn drop(&mut self) {
        while let Some(item) = self.next() {
            let guard = ConsumeAllOnDrop(self);
            drop(item);
            mem::forget(guard);
        }
    }
}

impl<K, F> Iterator for DrainFilter<'_, K, F>
where
    F: FnMut(&K) -> bool,
{
    type Item = K;

    #[cfg_attr(feature = "inline-more", inline)]
    fn next(&mut self) -> Option<Self::Item> {
        let f = &mut self.f;
        let (k, _) = self.inner.next(&mut |k, _| f(k))?;
        Some(k)
    }
}

impl<T, S> Clone for Intersection<'_, T, S> {
>>>>>>> 18ea4fe9
    #[cfg_attr(feature = "inline-more", inline)]
    fn clone(&self) -> Self {
        Intersection {
            iter: self.iter.clone(),
            ..*self
        }
    }
}

impl<'a, T, S, A> Iterator for Intersection<'a, T, S, A>
where
    T: Eq + Hash,
    S: BuildHasher,
    A: AllocRef + Clone,
{
    type Item = &'a T;

    #[cfg_attr(feature = "inline-more", inline)]
    fn next(&mut self) -> Option<&'a T> {
        loop {
            let elt = self.iter.next()?;
            if self.other.contains(elt) {
                return Some(elt);
            }
        }
    }

    #[cfg_attr(feature = "inline-more", inline)]
    fn size_hint(&self) -> (usize, Option<usize>) {
        let (_, upper) = self.iter.size_hint();
        (0, upper)
    }
}

impl<T, S, A> fmt::Debug for Intersection<'_, T, S, A>
where
    T: fmt::Debug + Eq + Hash,
    S: BuildHasher,
    A: AllocRef + Clone,
{
    fn fmt(&self, f: &mut fmt::Formatter<'_>) -> fmt::Result {
        f.debug_list().entries(self.clone()).finish()
    }
}

impl<T, S, A> FusedIterator for Intersection<'_, T, S, A>
where
    T: Eq + Hash,
    S: BuildHasher,
    A: AllocRef + Clone,
{
}

impl<T, S, A: AllocRef + Clone> Clone for Difference<'_, T, S, A> {
    #[cfg_attr(feature = "inline-more", inline)]
    fn clone(&self) -> Self {
        Difference {
            iter: self.iter.clone(),
            ..*self
        }
    }
}

impl<'a, T, S, A> Iterator for Difference<'a, T, S, A>
where
    T: Eq + Hash,
    S: BuildHasher,
    A: AllocRef + Clone,
{
    type Item = &'a T;

    #[cfg_attr(feature = "inline-more", inline)]
    fn next(&mut self) -> Option<&'a T> {
        loop {
            let elt = self.iter.next()?;
            if !self.other.contains(elt) {
                return Some(elt);
            }
        }
    }

    #[cfg_attr(feature = "inline-more", inline)]
    fn size_hint(&self) -> (usize, Option<usize>) {
        let (_, upper) = self.iter.size_hint();
        (0, upper)
    }
}

impl<T, S, A> FusedIterator for Difference<'_, T, S, A>
where
    T: Eq + Hash,
    S: BuildHasher,
    A: AllocRef + Clone,
{
}

impl<T, S, A> fmt::Debug for Difference<'_, T, S, A>
where
    T: fmt::Debug + Eq + Hash,
    S: BuildHasher,
    A: AllocRef + Clone,
{
    fn fmt(&self, f: &mut fmt::Formatter<'_>) -> fmt::Result {
        f.debug_list().entries(self.clone()).finish()
    }
}

impl<T, S, A: AllocRef + Clone> Clone for SymmetricDifference<'_, T, S, A> {
    #[cfg_attr(feature = "inline-more", inline)]
    fn clone(&self) -> Self {
        SymmetricDifference {
            iter: self.iter.clone(),
        }
    }
}

impl<'a, T, S, A> Iterator for SymmetricDifference<'a, T, S, A>
where
    T: Eq + Hash,
    S: BuildHasher,
    A: AllocRef + Clone,
{
    type Item = &'a T;

    #[cfg_attr(feature = "inline-more", inline)]
    fn next(&mut self) -> Option<&'a T> {
        self.iter.next()
    }
    #[cfg_attr(feature = "inline-more", inline)]
    fn size_hint(&self) -> (usize, Option<usize>) {
        self.iter.size_hint()
    }
}

impl<T, S, A> FusedIterator for SymmetricDifference<'_, T, S, A>
where
    T: Eq + Hash,
    S: BuildHasher,
    A: AllocRef + Clone,
{
}

impl<T, S, A> fmt::Debug for SymmetricDifference<'_, T, S, A>
where
    T: fmt::Debug + Eq + Hash,
    S: BuildHasher,
    A: AllocRef + Clone,
{
    fn fmt(&self, f: &mut fmt::Formatter<'_>) -> fmt::Result {
        f.debug_list().entries(self.clone()).finish()
    }
}

impl<T, S, A: AllocRef + Clone> Clone for Union<'_, T, S, A> {
    #[cfg_attr(feature = "inline-more", inline)]
    fn clone(&self) -> Self {
        Union {
            iter: self.iter.clone(),
        }
    }
}

impl<T, S, A> FusedIterator for Union<'_, T, S, A>
where
    T: Eq + Hash,
    S: BuildHasher,
    A: AllocRef + Clone,
{
}

impl<T, S, A> fmt::Debug for Union<'_, T, S, A>
where
    T: fmt::Debug + Eq + Hash,
    S: BuildHasher,
    A: AllocRef + Clone,
{
    fn fmt(&self, f: &mut fmt::Formatter<'_>) -> fmt::Result {
        f.debug_list().entries(self.clone()).finish()
    }
}

impl<'a, T, S, A> Iterator for Union<'a, T, S, A>
where
    T: Eq + Hash,
    S: BuildHasher,
    A: AllocRef + Clone,
{
    type Item = &'a T;

    #[cfg_attr(feature = "inline-more", inline)]
    fn next(&mut self) -> Option<&'a T> {
        self.iter.next()
    }
    #[cfg_attr(feature = "inline-more", inline)]
    fn size_hint(&self) -> (usize, Option<usize>) {
        self.iter.size_hint()
    }
}

#[allow(dead_code)]
fn assert_covariance() {
    fn set<'new>(v: HashSet<&'static str>) -> HashSet<&'new str> {
        v
    }
    fn iter<'a, 'new>(v: Iter<'a, &'static str>) -> Iter<'a, &'new str> {
        v
    }
    fn into_iter<'new, A: AllocRef + Clone>(
        v: IntoIter<&'static str, A>,
    ) -> IntoIter<&'new str, A> {
        v
    }
    fn difference<'a, 'new, A: AllocRef + Clone>(
        v: Difference<'a, &'static str, DefaultHashBuilder, A>,
    ) -> Difference<'a, &'new str, DefaultHashBuilder, A> {
        v
    }
    fn symmetric_difference<'a, 'new, A: AllocRef + Clone>(
        v: SymmetricDifference<'a, &'static str, DefaultHashBuilder, A>,
    ) -> SymmetricDifference<'a, &'new str, DefaultHashBuilder, A> {
        v
    }
    fn intersection<'a, 'new, A: AllocRef + Clone>(
        v: Intersection<'a, &'static str, DefaultHashBuilder, A>,
    ) -> Intersection<'a, &'new str, DefaultHashBuilder, A> {
        v
    }
    fn union<'a, 'new, A: AllocRef + Clone>(
        v: Union<'a, &'static str, DefaultHashBuilder, A>,
    ) -> Union<'a, &'new str, DefaultHashBuilder, A> {
        v
    }
    fn drain<'new, A: AllocRef + Clone>(
        d: Drain<'static, &'static str, A>,
    ) -> Drain<'new, &'new str, A> {
        d
    }
}

#[cfg(test)]
mod test_set {
    use super::super::map::DefaultHashBuilder;
    use super::HashSet;
    use std::vec::Vec;

    #[test]
    fn test_zero_capacities() {
        type HS = HashSet<i32>;

        let s = HS::new();
        assert_eq!(s.capacity(), 0);

        let s = HS::default();
        assert_eq!(s.capacity(), 0);

        let s = HS::with_hasher(DefaultHashBuilder::default());
        assert_eq!(s.capacity(), 0);

        let s = HS::with_capacity(0);
        assert_eq!(s.capacity(), 0);

        let s = HS::with_capacity_and_hasher(0, DefaultHashBuilder::default());
        assert_eq!(s.capacity(), 0);

        let mut s = HS::new();
        s.insert(1);
        s.insert(2);
        s.remove(&1);
        s.remove(&2);
        s.shrink_to_fit();
        assert_eq!(s.capacity(), 0);

        let mut s = HS::new();
        s.reserve(0);
        assert_eq!(s.capacity(), 0);
    }

    #[test]
    fn test_disjoint() {
        let mut xs = HashSet::new();
        let mut ys = HashSet::new();
        assert!(xs.is_disjoint(&ys));
        assert!(ys.is_disjoint(&xs));
        assert!(xs.insert(5));
        assert!(ys.insert(11));
        assert!(xs.is_disjoint(&ys));
        assert!(ys.is_disjoint(&xs));
        assert!(xs.insert(7));
        assert!(xs.insert(19));
        assert!(xs.insert(4));
        assert!(ys.insert(2));
        assert!(ys.insert(-11));
        assert!(xs.is_disjoint(&ys));
        assert!(ys.is_disjoint(&xs));
        assert!(ys.insert(7));
        assert!(!xs.is_disjoint(&ys));
        assert!(!ys.is_disjoint(&xs));
    }

    #[test]
    fn test_subset_and_superset() {
        let mut a = HashSet::new();
        assert!(a.insert(0));
        assert!(a.insert(5));
        assert!(a.insert(11));
        assert!(a.insert(7));

        let mut b = HashSet::new();
        assert!(b.insert(0));
        assert!(b.insert(7));
        assert!(b.insert(19));
        assert!(b.insert(250));
        assert!(b.insert(11));
        assert!(b.insert(200));

        assert!(!a.is_subset(&b));
        assert!(!a.is_superset(&b));
        assert!(!b.is_subset(&a));
        assert!(!b.is_superset(&a));

        assert!(b.insert(5));

        assert!(a.is_subset(&b));
        assert!(!a.is_superset(&b));
        assert!(!b.is_subset(&a));
        assert!(b.is_superset(&a));
    }

    #[test]
    fn test_iterate() {
        let mut a = HashSet::new();
        for i in 0..32 {
            assert!(a.insert(i));
        }
        let mut observed: u32 = 0;
        for k in &a {
            observed |= 1 << *k;
        }
        assert_eq!(observed, 0xFFFF_FFFF);
    }

    #[test]
    fn test_intersection() {
        let mut a = HashSet::new();
        let mut b = HashSet::new();

        assert!(a.insert(11));
        assert!(a.insert(1));
        assert!(a.insert(3));
        assert!(a.insert(77));
        assert!(a.insert(103));
        assert!(a.insert(5));
        assert!(a.insert(-5));

        assert!(b.insert(2));
        assert!(b.insert(11));
        assert!(b.insert(77));
        assert!(b.insert(-9));
        assert!(b.insert(-42));
        assert!(b.insert(5));
        assert!(b.insert(3));

        let mut i = 0;
        let expected = [3, 5, 11, 77];
        for x in a.intersection(&b) {
            assert!(expected.contains(x));
            i += 1
        }
        assert_eq!(i, expected.len());
    }

    #[test]
    fn test_difference() {
        let mut a = HashSet::new();
        let mut b = HashSet::new();

        assert!(a.insert(1));
        assert!(a.insert(3));
        assert!(a.insert(5));
        assert!(a.insert(9));
        assert!(a.insert(11));

        assert!(b.insert(3));
        assert!(b.insert(9));

        let mut i = 0;
        let expected = [1, 5, 11];
        for x in a.difference(&b) {
            assert!(expected.contains(x));
            i += 1
        }
        assert_eq!(i, expected.len());
    }

    #[test]
    fn test_symmetric_difference() {
        let mut a = HashSet::new();
        let mut b = HashSet::new();

        assert!(a.insert(1));
        assert!(a.insert(3));
        assert!(a.insert(5));
        assert!(a.insert(9));
        assert!(a.insert(11));

        assert!(b.insert(-2));
        assert!(b.insert(3));
        assert!(b.insert(9));
        assert!(b.insert(14));
        assert!(b.insert(22));

        let mut i = 0;
        let expected = [-2, 1, 5, 11, 14, 22];
        for x in a.symmetric_difference(&b) {
            assert!(expected.contains(x));
            i += 1
        }
        assert_eq!(i, expected.len());
    }

    #[test]
    fn test_union() {
        let mut a = HashSet::new();
        let mut b = HashSet::new();

        assert!(a.insert(1));
        assert!(a.insert(3));
        assert!(a.insert(5));
        assert!(a.insert(9));
        assert!(a.insert(11));
        assert!(a.insert(16));
        assert!(a.insert(19));
        assert!(a.insert(24));

        assert!(b.insert(-2));
        assert!(b.insert(1));
        assert!(b.insert(5));
        assert!(b.insert(9));
        assert!(b.insert(13));
        assert!(b.insert(19));

        let mut i = 0;
        let expected = [-2, 1, 3, 5, 9, 11, 13, 16, 19, 24];
        for x in a.union(&b) {
            assert!(expected.contains(x));
            i += 1
        }
        assert_eq!(i, expected.len());
    }

    #[test]
    fn test_from_iter() {
        let xs = [1, 2, 2, 3, 4, 5, 6, 7, 8, 9];

        let set: HashSet<_> = xs.iter().cloned().collect();

        for x in &xs {
            assert!(set.contains(x));
        }

        assert_eq!(set.iter().len(), xs.len() - 1);
    }

    #[test]
    fn test_move_iter() {
        let hs = {
            let mut hs = HashSet::new();

            hs.insert('a');
            hs.insert('b');

            hs
        };

        let v = hs.into_iter().collect::<Vec<char>>();
        assert!(v == ['a', 'b'] || v == ['b', 'a']);
    }

    #[test]
    fn test_eq() {
        // These constants once happened to expose a bug in insert().
        // I'm keeping them around to prevent a regression.
        let mut s1 = HashSet::new();

        s1.insert(1);
        s1.insert(2);
        s1.insert(3);

        let mut s2 = HashSet::new();

        s2.insert(1);
        s2.insert(2);

        assert!(s1 != s2);

        s2.insert(3);

        assert_eq!(s1, s2);
    }

    #[test]
    fn test_show() {
        let mut set = HashSet::new();
        let empty = HashSet::<i32>::new();

        set.insert(1);
        set.insert(2);

        let set_str = format!("{:?}", set);

        assert!(set_str == "{1, 2}" || set_str == "{2, 1}");
        assert_eq!(format!("{:?}", empty), "{}");
    }

    #[test]
    fn test_trivial_drain() {
        let mut s = HashSet::<i32>::new();
        for _ in s.drain() {}
        assert!(s.is_empty());
        drop(s);

        let mut s = HashSet::<i32>::new();
        drop(s.drain());
        assert!(s.is_empty());
    }

    #[test]
    fn test_drain() {
        let mut s: HashSet<_> = (1..100).collect();

        // try this a bunch of times to make sure we don't screw up internal state.
        for _ in 0..20 {
            assert_eq!(s.len(), 99);

            {
                let mut last_i = 0;
                let mut d = s.drain();
                for (i, x) in d.by_ref().take(50).enumerate() {
                    last_i = i;
                    assert!(x != 0);
                }
                assert_eq!(last_i, 49);
            }

            for _ in &s {
                panic!("s should be empty!");
            }

            // reset to try again.
            s.extend(1..100);
        }
    }

    #[test]
    fn test_replace() {
        use core::hash;

        #[derive(Debug)]
        struct Foo(&'static str, i32);

        impl PartialEq for Foo {
            fn eq(&self, other: &Self) -> bool {
                self.0 == other.0
            }
        }

        impl Eq for Foo {}

        impl hash::Hash for Foo {
            fn hash<H: hash::Hasher>(&self, h: &mut H) {
                self.0.hash(h);
            }
        }

        let mut s = HashSet::new();
        assert_eq!(s.replace(Foo("a", 1)), None);
        assert_eq!(s.len(), 1);
        assert_eq!(s.replace(Foo("a", 2)), Some(Foo("a", 1)));
        assert_eq!(s.len(), 1);

        let mut it = s.iter();
        assert_eq!(it.next(), Some(&Foo("a", 2)));
        assert_eq!(it.next(), None);
    }

    #[test]
    fn test_extend_ref() {
        let mut a = HashSet::new();
        a.insert(1);

        a.extend(&[2, 3, 4]);

        assert_eq!(a.len(), 4);
        assert!(a.contains(&1));
        assert!(a.contains(&2));
        assert!(a.contains(&3));
        assert!(a.contains(&4));

        let mut b = HashSet::new();
        b.insert(5);
        b.insert(6);

        a.extend(&b);

        assert_eq!(a.len(), 6);
        assert!(a.contains(&1));
        assert!(a.contains(&2));
        assert!(a.contains(&3));
        assert!(a.contains(&4));
        assert!(a.contains(&5));
        assert!(a.contains(&6));
    }

    #[test]
    fn test_retain() {
        let xs = [1, 2, 3, 4, 5, 6];
        let mut set: HashSet<i32> = xs.iter().cloned().collect();
        set.retain(|&k| k % 2 == 0);
        assert_eq!(set.len(), 3);
        assert!(set.contains(&2));
        assert!(set.contains(&4));
        assert!(set.contains(&6));
    }

    #[test]
    fn test_drain_filter() {
        {
            let mut set: HashSet<i32> = (0..8).collect();
            let drained = set.drain_filter(|&k| k % 2 == 0);
            let mut out = drained.collect::<Vec<_>>();
            out.sort_unstable();
            assert_eq!(vec![1, 3, 5, 7], out);
            assert_eq!(set.len(), 4);
        }
        {
            let mut set: HashSet<i32> = (0..8).collect();
            drop(set.drain_filter(|&k| k % 2 == 0));
            assert_eq!(set.len(), 4, "Removes non-matching items on drop");
        }
    }
}<|MERGE_RESOLUTION|>--- conflicted
+++ resolved
@@ -7,12 +7,8 @@
 use core::mem;
 use core::ops::{BitAnd, BitOr, BitXor, Sub};
 
-<<<<<<< HEAD
-use super::map::{self, DefaultHashBuilder, HashMap, Keys};
+use super::map::{self, ConsumeAllOnDrop, DefaultHashBuilder, DrainFilterInner, HashMap, Keys};
 use crate::raw::{AllocRef, Global};
-=======
-use super::map::{self, ConsumeAllOnDrop, DefaultHashBuilder, DrainFilterInner, HashMap, Keys};
->>>>>>> 18ea4fe9
 
 // Future Optimization (FIXME!)
 // =============================
@@ -118,14 +114,8 @@
 /// [`HashMap`]: struct.HashMap.html
 /// [`PartialEq`]: https://doc.rust-lang.org/std/cmp/trait.PartialEq.html
 /// [`RefCell`]: https://doc.rust-lang.org/std/cell/struct.RefCell.html
-<<<<<<< HEAD
-#[derive(Clone)]
 pub struct HashSet<T, S = DefaultHashBuilder, A: AllocRef + Clone = Global> {
     pub(crate) map: HashMap<T, (), S, A>,
-=======
-pub struct HashSet<T, S = DefaultHashBuilder> {
-    pub(crate) map: HashMap<T, (), S>,
->>>>>>> 18ea4fe9
 }
 
 impl<T: Clone, S: Clone> Clone for HashSet<T, S> {
@@ -357,7 +347,7 @@
     /// assert_eq!(set.len(), 4);
     /// ```
     #[cfg_attr(feature = "inline-more", inline)]
-    pub fn drain_filter<F>(&mut self, f: F) -> DrainFilter<'_, T, F>
+    pub fn drain_filter<F>(&mut self, f: F) -> DrainFilter<'_, T, F, A>
     where
         F: FnMut(&T) -> bool,
     {
@@ -738,13 +728,8 @@
     /// assert_eq!(union, [1, 2, 3, 4].iter().collect());
     /// ```
     #[cfg_attr(feature = "inline-more", inline)]
-<<<<<<< HEAD
-    pub fn union<'a>(&'a self, other: &'a HashSet<T, S, A>) -> Union<'a, T, S, A> {
-        let (smaller, larger) = if self.len() <= other.len() {
-=======
-    pub fn union<'a>(&'a self, other: &'a Self) -> Union<'a, T, S> {
+    pub fn union<'a>(&'a self, other: &'a Self) -> Union<'a, T, S, A> {
         let (smaller, larger) = if self.len() >= other.len() {
->>>>>>> 18ea4fe9
             (self, other)
         } else {
             (other, self)
@@ -1179,13 +1164,8 @@
 
 impl<T, S, A> Default for HashSet<T, S, A>
 where
-<<<<<<< HEAD
-    T: Eq + Hash,
-    S: BuildHasher + Default,
+    S: Default,
     A: Default + AllocRef + Clone,
-=======
-    S: Default,
->>>>>>> 18ea4fe9
 {
     /// Creates an empty `HashSet<T, S>` with the `Default` value for the hasher.
     #[cfg_attr(feature = "inline-more", inline)]
@@ -1366,12 +1346,12 @@
 ///
 /// [`drain_filter`]: struct.HashSet.html#method.drain_filter
 /// [`HashSet`]: struct.HashSet.html
-pub struct DrainFilter<'a, K, F>
+pub struct DrainFilter<'a, K, F, A: AllocRef + Clone = Global>
 where
     F: FnMut(&K) -> bool,
 {
     f: F,
-    inner: DrainFilterInner<'a, K, ()>,
+    inner: DrainFilterInner<'a, K, (), A>,
 }
 
 /// A lazy iterator producing elements in the intersection of `HashSet`s.
@@ -1562,10 +1542,7 @@
     }
 }
 
-<<<<<<< HEAD
-impl<T, S, A: AllocRef + Clone> Clone for Intersection<'_, T, S, A> {
-=======
-impl<'a, K, F> Drop for DrainFilter<'a, K, F>
+impl<'a, K, F, A: AllocRef + Clone> Drop for DrainFilter<'a, K, F, A>
 where
     F: FnMut(&K) -> bool,
 {
@@ -1579,7 +1556,7 @@
     }
 }
 
-impl<K, F> Iterator for DrainFilter<'_, K, F>
+impl<K, F, A: AllocRef + Clone> Iterator for DrainFilter<'_, K, F, A>
 where
     F: FnMut(&K) -> bool,
 {
@@ -1593,8 +1570,7 @@
     }
 }
 
-impl<T, S> Clone for Intersection<'_, T, S> {
->>>>>>> 18ea4fe9
+impl<T, S, A: AllocRef + Clone> Clone for Intersection<'_, T, S, A> {
     #[cfg_attr(feature = "inline-more", inline)]
     fn clone(&self) -> Self {
         Intersection {
